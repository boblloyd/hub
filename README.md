--- conflicted
+++ resolved
@@ -4,15 +4,9 @@
 At the moment only the archives of the orchestration/documentation will be added here. Over the next releases the actual 
 content will also live here.
 
-<<<<<<< HEAD
-## Location of hub-docker 4.0.1 archive: 
-
-https://github.com/blackducksoftware/hub/raw/master/archives/hub-docker-4.0.1.tar
-=======
 ## Location of hub-docker 4.1.0 archive: 
 
 https://github.com/blackducksoftware/hub/raw/master/archives/hub-docker-4.1.0.tar
->>>>>>> 0424c949
 
 ## Location of Docker Hub images:
 
